--- conflicted
+++ resolved
@@ -27,6 +27,7 @@
 	Locators []string
 	Name     string
 	Version  string
+	Location types.Location
 }
 type Dependency struct {
 	Locator string
@@ -99,6 +100,9 @@
 		libs = append(libs, types.Library{
 			Name:    lib.Name,
 			Version: lib.Version,
+			Locations: []types.Location{
+				lib.Location,
+			},
 		})
 
 		if libDeps, ok := dependsOn[libLoc]; ok {
@@ -140,12 +144,9 @@
 	yarnLibs := map[string]Library{}
 	var lib Library
 	var skipPackage bool
-<<<<<<< HEAD
 	var isInPackage bool
 	var inDependenciesBlock bool
-=======
 	var lineNumber int // It is used to save dependency location
->>>>>>> 60502dae
 	for scanner.Scan() {
 		lineNumber++
 		line := scanner.Text()
@@ -161,6 +162,8 @@
 					continue
 				}
 
+				lib.Location.EndLine = lineNumber - 1
+
 				for _, loc := range lib.Locators {
 					yarnLibs[loc] = lib
 				}
@@ -221,8 +224,11 @@
 				continue
 			}
 			lib.Name = name
-<<<<<<< HEAD
 			lib.Locators = locs
+			// use line number of dependency name for location
+			lib.Location = types.Location{
+				StartLine: lineNumber,
+			}
 			isInPackage = true
 		}
 
@@ -230,18 +236,11 @@
 		if isInPackage && yarnDependenciesRegexp.MatchString(line) {
 			inDependenciesBlock = true
 			continue
-=======
-			lib.Locations = append(lib.Locations, types.Location{
-				// we only parse name and version fields for dependency
-				// use line number of dependency name for location
-				StartLine: lineNumber,
-				EndLine:   lineNumber,
-			})
->>>>>>> 60502dae
 		}
 	}
 	// scanner doesn't iterate last line
 	for _, loc := range lib.Locators {
+		lib.Location.EndLine = lineNumber
 		yarnLibs[loc] = lib
 	}
 
